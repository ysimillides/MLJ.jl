# Tuning models

Below we illustrate hyperparameter optimisation using the
[`Grid`](@ref), [`RandomSearch`](@ref) and [`LatinHypercube`](@ref)
tuning strategies.  Also available is the [tree
Parzen](https://github.com/IQVIA-ML/TreeParzen.jl) strategy; for a
complete list, see
[here](https://github.com/alan-turing-institute/MLJTuning.jl#what-is-provided-here).

In MLJ tuning is implemented as a model wrapper. After wrapping a
model in a tuning strategy and binding the wrapped model to data in a
machine, `mach`, calling `fit!(mach)` instigates a search for optimal
model hyperparameters, within a specified `range`, and then
uses all supplied data to train the best model. To predict using the
optimal model, one just calls `predict(mach, Xnew)`. In this way the
wrapped model may be viewed as a "self-tuning" version of the
unwrapped model.


## Tuning a single hyperparameter using a grid search (Regression)

```@repl goof
using MLJ
X = MLJ.table(rand(100, 10));
y = 2X.x1 - X.x2 + 0.05*rand(100);
tree_model = @load DecisionTreeRegressor;
```

Let's tune `min_purity_increase` in the model above, using a
grid-search. To do so we will use the simplest `range` object, a
one-dimensional range object constructed using the `range` method:


```@repl goof
r = range(tree_model, :min_purity_increase, lower=0.001, upper=1.0, scale=:log);
self_tuning_tree_model = TunedModel(model=tree_model,
                                    resampling = CV(nfolds=3),
                                    tuning = Grid(resolution=10),
                                    range = r,
                                    measure = rms);
```

Incidentally, a grid is generated internally "over the range" by calling the
`iterator` method with an appropriate resolution:

```@repl goof
iterator(r, 5)
```

Non-numeric hyperparameters are handled a little differently:

```@repl goof
selector_model = FeatureSelector();
r2 = range(selector_model, :features, values = [[:x1,], [:x1, :x2]]);
iterator(r2)
```

Unbounded ranges are also permitted. See the `range` and `iterator`
docstrings below for details, and the `sampler` docstring for
generating random samples from one-dimensional ranges (used internally
by the `RandomSearch` strategy).

Returning to the wrapped tree model:

```@repl goof
self_tuning_tree = machine(self_tuning_tree_model, X, y);
fit!(self_tuning_tree, verbosity=0);
```

We can inspect the detailed results of the grid search with
`report(self_tuning_tree)` or just retrieve the optimal model, as here:

```@repl goof
fitted_params(self_tuning_tree).best_model
```

Predicting on new input observations using the optimal model:

```@repl goof
Xnew  = MLJ.table(rand(3, 10));
predict(self_tuning_tree, Xnew)
```


## Tuning multiple nested hyperparameters

The following model has another model, namely a `DecisionTreeRegressor`, as a
hyperparameter:

```@setup goof
tree_model = @load DecisionTreeRegressor
forest_model = EnsembleModel(atom=tree_model);
```

```julia
julia> tree_model = DecisionTreeRegressor()
julia> forest_model = EnsembleModel(atom=tree_model);
```

Ranges for nested hyperparameters are specified using dot syntax. In
this case we will specify a `goal` for the total number of grid
points:

```@repl goof
r1 = range(forest_model, :(atom.n_subfeatures), lower=1, upper=9);
r2 = range(forest_model, :bagging_fraction, lower=0.4, upper=1.0);
self_tuning_forest_model = TunedModel(model=forest_model,
                                      tuning=Grid(goal=30),
                                      resampling=CV(nfolds=6),
                                      range=[r1, r2],
                                      measure=rms);
self_tuning_forest = machine(self_tuning_forest_model, X, y);
fit!(self_tuning_forest, verbosity=0)
```

In this two-parameter case, a plot of the grid search results is also
available:

```julia
using Plots
plot(self_tuning_forest)
```

![](img/tuning_plot.png)

Instead of specifying a `goal`, we can declare a global `resolution`,
which is overriden for a particular parameter by pairing it's range
with the resolution desired. In the next example, the default
`resolution=100` is applied to the `r2` field, but a resolution of `3`
is applied to the `r1` field. Additionally, we ask that the grid
points be randomly traversed, and the the total number of evaluations
be limited to 25.

```@repl goof
tuning = Grid(resolution=100, shuffle=true, rng=1234)
self_tuning_forest_model = TunedModel(model=forest_model,
                                      tuning=tuning,
                                      resampling=CV(nfolds=6),
                                      range=[(r1, 3), r2],
                                      measure=rms,
                                      n=25);
fit!(machine(self_tuning_forest_model, X, y), verbosity=0)
```

For more options for a grid search, see [`Grid`](@ref) below.


## Tuning using a random search

Let's attempt to tune the same hyperparameters using a `RandomSearch`
tuning strategy. By default, bounded numeric ranges like `r1` and `r2`
are sampled uniformly (before rounding, in the case of the integer
range `r1`). Positive unbounded ranges are sampled using a Gamma
distribution by default, and all others using a (truncated) normal
distribution.

```@repl goof
self_tuning_forest_model = TunedModel(model=forest_model,
                                      tuning=RandomSearch(),
                                      resampling=CV(nfolds=6),
                                      range=[r1, r2],
                                      measure=rms,
                                      n=25);
self_tuning_forest = machine(self_tuning_forest_model, X, y);
fit!(self_tuning_forest, verbosity=0)
```

```julia
using Plots
plot(self_tuning_forest)
```

![](img/random_search_tuning_plot.png)

The prior distributions used for sampling each hyperparameter can be
customized, as can the global fallbacks. See the
[`RandomSearch`](@ref) doc-string below for details.


<<<<<<< HEAD
## Tuning a single hyperparameter using a grid search (Classification)

```@repl goof
using MLJ, DataFrames
X,y = @load_iris;
X = DataFrame(MLJ.table(X));
knn = @load KNNClassifier;
```

Let's tune `K` in the model above, using a grid-search. To do so we will use the simplest `range` object, a
one-dimensional range object constructed using the `range` method:

```@repl goof
K_range = range(knn, :K, lower=5, upper=20);
self_tuning_knn = TunedModel(model=knn,
                             resampling = CV(nfolds=4),
                             tuning = Grid(resolution=5),
                             range = K_range,
                             measure=misclassification_rate,
                             operation=predict_mode,
                             check_measure=false);
                             
self_tuning_knn_machine = machine(self_tuning_knn, X, y)
```

We can create a train/test partition to evaluate fit the crossvalidation procedure  and then evaluate the best model found during crossvalidation.

```@repl goof
using Random
Random.seed!(123)
train_ind, test_ind = partition(1:length(y), 0.7, shuffle=true)
fit!(self_tuning_knn_machine, rows=train_ind, verbosity=0)
```
The best average results achieved by the best model using crossvaludation can be found in `.best_history_entry`

```@repl goof
report(self_tuning_knn).best_history_entry
```

The test results of the best model fitted during crossvaludation are
```@repl goof
yhat_test = predict_mode(self_tuning_knn_machine, rows=test_ind);
misclassification_rate(yhat_test, y[test_ind])
```
Note that 0.0381`

### TunnedModel with custom loss/score function

Users might want to select models according to a different loss or score function during Cross Validation.
This can be achieved using the `measure` attribute in the `TunedModel`.

Let us assume we have a custom function `custom_accuracy` defined as follows:

```@repl goof
custom_accuracy(y,yhat) = mean(y .== yhat)
```

First we need to tell MLJ if the function is a loss or a score.
If the function is a score, the higher the better. If the function is a loss, the lower the better.
In this case we want our function to be treated as a score, therefore we need to set

```@repl goof
MLJ.orientation(custom_accuracy) = :score
```

Note that our `custom_accuracy` is meant to work given a pair of vectors of the same type. 
Since the `KNNClassifier` outputs vectors contain `UnivariateFinite` elements we need to convert them to classes in order to 
use our `custom_accuracy`. This is done with `predict_mode` and we can pass this function as `operation` in a `TunedModel`.


```@repl goof

m_knn = machine(knn, X, y)
self_tuning_knn = TunedModel(model=knn,
                             resampling = CV(nfolds=4),
                             tuning = Grid(resolution=5),
                             range = K_range,
                             measure = custom_accuracy,
                             operation = predict_mode);

m_self_tuning_knn = machine(self_tuning_knn, X, y)
fit!(m_self_tuning_knn, rows=train_ind, verbosity=0)
```

Now we can inspect that the measure of the tunned model was `custom_accuracy` and the model selected as best
was the one with highest accuracy.

```@repl goof
report(m_self_tuning_knn).best_history_entry
```

The objective of this section is to showcase how to use a `TunedModel` with a user provied `measure`. Nevertheless, the previous work done with our `custom_accuracy` function could be done directly using the `accuracy` provided by MLJ. MLJ already knows this is a score function. Therefore there is no need to set `MLJ.orientation(accuracy) = :score` we could do the same process as follows:

```@repl goof
m_knn = machine(knn, X, y)

self_tuning_knn = TunedModel(model=knn,
                             resampling = CV(nfolds=4),
                             tuning = Grid(resolution=5),
                             range = K_range,
                             measure = accuracy,
                             operation=predict_mode);

m_self_tuning_knn = machine(self_tuning_knn, X, y)
fit!(m_self_tuning_knn, rows=train_ind, verbosity=0)
```






=======
## Tuning using Latin hypercube sampling

One can also tune the hyperparameters using the `LatinHypercube`
tuning stragegy.  This method uses a genetic based optimization
algorithm based on the inverse of the Audze-Eglais function, using the
library
[`LatinHypercubeSampling.jl`](https://github.com/MrUrq/LatinHypercubeSampling.jl).

We'll work with the data `X`, `y` and ranges `r1` and `r2` defined
above and instatiate a Latin hypercube resampling strategy:

```@repl goof
latin = LatinHypercube(gens=2, popsize=120)
```

Here `gens` is the number of generations to run the optimisation for
and `popsize` is the population size in the genetic algorithm. For
more on these and other `LatinHypercube` parameters, refer to the
[LatinHypercubeSampling.jl](https://github.com/MrUrq/LatinHypercubeSampling.jl)
documentation. Pay attention that `gens` and `popsize` are not to be
confused with the iteration parameter `n` in the construction of a
corresponding `TunedModel` instance, which specifies the total number
of models to be evaluated, independent of the tuning strategy.

```@repl goof
self_tuning_forest_model = TunedModel(model=forest_model,
                                      tuning=latin,
                                      resampling=CV(nfolds=6),
                                      range=[r1, r2],
                                      measure=rms,
                                      n=25);
self_tuning_forest = machine(self_tuning_forest_model, X, y);
fit!(self_tuning_forest, verbosity=0)
```

```julia
using Plots
plot(self_tuning_forest)
```
![](img/latin_hypercube_tuning_plot.png)
>>>>>>> f9578fd3


## API

```@docs
MLJBase.range
MLJBase.iterator
MLJBase.sampler
Distributions.fit(::Type{D}, ::MLJBase.NumericRange) where D<:Distributions.Distribution
MLJTuning.TunedModel
MLJTuning.Grid
MLJTuning.RandomSearch
MLJTuning.LatinHypercube
```<|MERGE_RESOLUTION|>--- conflicted
+++ resolved
@@ -5,112 +5,258 @@
 tuning strategies.  Also available is the [tree
 Parzen](https://github.com/IQVIA-ML/TreeParzen.jl) strategy; for a
 complete list, see
-[here](https://github.com/alan-turing-institute/MLJTuning.jl#what-is-provided-here).
-
-In MLJ tuning is implemented as a model wrapper. After wrapping a
-model in a tuning strategy and binding the wrapped model to data in a
-machine, `mach`, calling `fit!(mach)` instigates a search for optimal
-model hyperparameters, within a specified `range`, and then
-uses all supplied data to train the best model. To predict using the
-optimal model, one just calls `predict(mach, Xnew)`. In this way the
-wrapped model may be viewed as a "self-tuning" version of the
-unwrapped model.
-
-
-## Tuning a single hyperparameter using a grid search (Regression)
-
-```@repl goof
+    [here](https://github.com/alan-turing-institute/MLJTuning.jl#what-is-provided-here).
+
+In MLJ, hyperparameter optimization, also known as model *tuning*, is
+implemented as a model wrapper. After wrapping a model in a tuning
+strategy and binding the wrapped model to data in a machine, `mach`,
+calling `fit!(mach)` instigates a search for optimal model
+hyperparameters, within a specified `range`, and then uses all
+supplied data to train the best model. To predict using the optimal
+model, one just calls `predict(mach, Xnew)`. In this way the wrapped
+model may be viewed as a "self-tuning" version of the unwrapped model.
+
+For in-depth overview of tuning in MLJ, or for implementation details,
+see the [MLJTuning
+documentation](https://github.com/alan-turing-institute/MLJTuning.jl). For
+a complete list of options see the [`TunedModel`](@ref) doc-string
+below.
+
+
+## Tuning a single hyperparameter using a grid search (regression example)
+
+```@example goof
 using MLJ
 X = MLJ.table(rand(100, 10));
 y = 2X.x1 - X.x2 + 0.05*rand(100);
-tree_model = @load DecisionTreeRegressor;
+tree = @load DecisionTreeRegressor verbosity=0;
 ```
 
 Let's tune `min_purity_increase` in the model above, using a
 grid-search. To do so we will use the simplest `range` object, a
 one-dimensional range object constructed using the `range` method:
 
-
-```@repl goof
-r = range(tree_model, :min_purity_increase, lower=0.001, upper=1.0, scale=:log);
-self_tuning_tree_model = TunedModel(model=tree_model,
-                                    resampling = CV(nfolds=3),
-                                    tuning = Grid(resolution=10),
-                                    range = r,
-                                    measure = rms);
+```@example goof
+r = range(tree, :min_purity_increase, lower=0.001, upper=1.0, scale=:log);
+self_tuning_tree = TunedModel(model=tree,
+                              resampling=CV(nfolds=3),
+                              tuning=Grid(resolution=10),
+                              range=r,
+                              measure=rms);
 ```
 
 Incidentally, a grid is generated internally "over the range" by calling the
 `iterator` method with an appropriate resolution:
 
-```@repl goof
+```@example goof
 iterator(r, 5)
 ```
 
 Non-numeric hyperparameters are handled a little differently:
 
-```@repl goof
-selector_model = FeatureSelector();
-r2 = range(selector_model, :features, values = [[:x1,], [:x1, :x2]]);
+```@example goof
+selector = FeatureSelector();
+r2 = range(selector, :features, values = [[:x1,], [:x1, :x2]]);
 iterator(r2)
 ```
 
-Unbounded ranges are also permitted. See the `range` and `iterator`
-docstrings below for details, and the `sampler` docstring for
-generating random samples from one-dimensional ranges (used internally
-by the `RandomSearch` strategy).
+Unbounded ranges are also permitted. See the [`range`](@ref) and
+[`iterator`](@ref) docstrings below for details, and the
+[`sampler`](@ref) docstring for generating random samples from
+one-dimensional ranges (used internally by the [`RandomSearch`](@ref)
+strategy).
 
 Returning to the wrapped tree model:
 
-```@repl goof
-self_tuning_tree = machine(self_tuning_tree_model, X, y);
-fit!(self_tuning_tree, verbosity=0);
+```@example goof
+mach = machine(self_tuning_tree, X, y);
+fit!(mach, verbosity=0)
 ```
 
 We can inspect the detailed results of the grid search with
-`report(self_tuning_tree)` or just retrieve the optimal model, as here:
-
-```@repl goof
-fitted_params(self_tuning_tree).best_model
-```
-
-Predicting on new input observations using the optimal model:
-
-```@repl goof
+`report(mach)` or just retrieve the optimal model, as here:
+
+```@example goof
+fitted_params(mach).best_model
+```
+
+For more detailed information, we can look at `report(mach)`, for example:
+
+```@example goof
+entry = report(mach).best_history_entry
+```
+
+Predicting on new input observations using the optimal model, *trained
+on all the data* bound to `mach`:
+
+```@example goof
 Xnew  = MLJ.table(rand(3, 10));
-predict(self_tuning_tree, Xnew)
-```
-
+predict(mach, Xnew)
+```
+
+Or predicting on some subset of the observations bound to `mach`:
+
+```@example goof
+test = 1:3
+predict(mach, rows=test)
+```
+
+For tuning using only a subset `train` of all observation indices,
+specify `rows=train` in the above `fit!` call. In that case the above
+`predict` calls would be based on training the optimal model on all
+`train` rows.
+
+
+## A probabilistic classifier example
+
+Tuning a classifier is not essentially different from tuning a
+regressor. A common gotcha however is to overlook the distinction
+between supervised models that make point predictions (subtypes of
+`Deterministic`) and those that make probabilistic predictions
+(subtypes of `Probabilistic`). The `DecisionTreeRegressor` model in
+the preceding illustration was deterministic, so in this example will
+consider a probabilistic classifier:
+
+```@example goof
+info("KNNClassifier").prediction_type
+```
+
+```@example goof
+X, y = @load_iris 
+knn = @load KNNClassifier verbosity=0
+```
+
+We'll tune the hyperparameter `K` in the model above, using a
+grid-search once more:
+
+```@example goof
+K_range = range(knn, :K, lower=5, upper=20);
+```
+
+Since the model is probabilistic, we need either to: (i) use a
+probabilistic measure, such as `brier_loss`; or (ii) use a
+deterministic measure, such as `misclassification_rate`, but declare
+`operation=predict_mode` to ensure we are evaluating the measure on *point*
+predictions.
+
+**Case (i) - probabilistic measure**:
+
+```@example goof
+self_tuning_knn = TunedModel(model=knn,
+                             resampling = CV(nfolds=4, rng=1234),
+                             tuning = Grid(resolution=5),
+                             range = K_range,
+                             measure=BrierLoss());
+
+mach = machine(self_tuning_knn, X, y);
+fit!(mach, verbosity=0);
+```
+
+**Case (ii) - deterministic measure**:
+
+```@example goof
+self_tuning_knn = TunedModel(model=knn,
+                             resampling = CV(nfolds=4, rng=1234),
+                             tuning = Grid(resolution=5),
+                             range = K_range,
+                             measure=MisclassificationRate(),
+                             operation=predict_mode);
+
+mach = machine(self_tuning_knn, X, y);
+fit!(mach, verbosity=0);
+```
+
+Let's inspect the best model and corresponding evaluation of the
+metric in case (ii):
+
+```@example goof
+entry = report(mach).best_history_entry
+```
+
+```@example goof
+entry.model.K
+```
+
+Recall that fitting `mach` also retrains the optimal
+model on all available data. The following is therefore an optimal
+model prediction based on all available data:
+
+```@example goof
+predict(mach, rows=148:150)
+```
+
+### Specifying a custom measure
+
+Users may specify a custom loss or scoring function.  Suppose, for
+example, we define a new scoring function `custom_accuracy` by
+
+```@example goof
+custom_accuracy(y,yhat) = mean(y .== yhat);
+```
+
+In tuning, scores are maximised, while losses are minimised. By
+default, a custom measure is assumed to be a loss rather than a score,
+so we must also declare
+
+```@example goof
+MLJ.orientation(::typeof(custom_accuracy)) = :score
+```
+
+For full details on constructing custom measures, see [Traits and custom
+measures](@ref).
+
+Our score is deterministic; since all measures are deterministic by
+default, no further actioin is required. However, as in (ii) above, we
+must declare `operation=predict_mode` to force our probabilistic model
+to deliver point predictions. We'll add a second score,
+`MulticlassFScore`, to evaluate (which is ignored in determining the
+optimal model):
+
+```@example goof
+self_tuning_knn = TunedModel(model=knn,
+                             resampling = CV(nfolds=4),
+                             tuning = Grid(resolution=5),
+                             range = K_range,
+                             measure = [custom_accuracy, MulticlassFScore()],
+                             operation = predict_mode);
+
+mach = machine(self_tuning_knn, X, y)
+fit!(mach, verbosity=0)
+entry = report(mach).best_history_entry
+```
+
+```@example goof
+entry.model.K
+```
 
 ## Tuning multiple nested hyperparameters
 
-The following model has another model, namely a `DecisionTreeRegressor`, as a
-hyperparameter:
-
-```@setup goof
-tree_model = @load DecisionTreeRegressor
-forest_model = EnsembleModel(atom=tree_model);
-```
-
-```julia
-julia> tree_model = DecisionTreeRegressor()
-julia> forest_model = EnsembleModel(atom=tree_model);
+The `forest` model below has another model, namely a
+`DecisionTreeRegressor`, as a hyperparameter:
+
+```@example goof
+tree = DecisionTreeRegressor()
+forest = EnsembleModel(atom=tree)
 ```
 
 Ranges for nested hyperparameters are specified using dot syntax. In
 this case we will specify a `goal` for the total number of grid
 points:
 
-```@repl goof
-r1 = range(forest_model, :(atom.n_subfeatures), lower=1, upper=9);
-r2 = range(forest_model, :bagging_fraction, lower=0.4, upper=1.0);
-self_tuning_forest_model = TunedModel(model=forest_model,
+```@example goof
+r1 = range(forest, :(atom.n_subfeatures), lower=1, upper=9);
+r2 = range(forest, :bagging_fraction, lower=0.4, upper=1.0);
+self_tuning_forest = TunedModel(model=forest,
                                       tuning=Grid(goal=30),
                                       resampling=CV(nfolds=6),
                                       range=[r1, r2],
                                       measure=rms);
-self_tuning_forest = machine(self_tuning_forest_model, X, y);
-fit!(self_tuning_forest, verbosity=0)
+
+X = MLJ.table(rand(100, 10));
+y = 2X.x1 - X.x2 + 0.05*rand(100);
+
+mach = machine(self_tuning_forest, X, y);
+fit!(mach, verbosity=0);
 ```
 
 In this two-parameter case, a plot of the grid search results is also
@@ -118,7 +264,7 @@
 
 ```julia
 using Plots
-plot(self_tuning_forest)
+plot(mach)
 ```
 
 ![](img/tuning_plot.png)
@@ -131,15 +277,15 @@
 points be randomly traversed, and the the total number of evaluations
 be limited to 25.
 
-```@repl goof
+```@example goof
 tuning = Grid(resolution=100, shuffle=true, rng=1234)
-self_tuning_forest_model = TunedModel(model=forest_model,
+self_tuning_forest = TunedModel(model=forest,
                                       tuning=tuning,
                                       resampling=CV(nfolds=6),
                                       range=[(r1, 3), r2],
                                       measure=rms,
                                       n=25);
-fit!(machine(self_tuning_forest_model, X, y), verbosity=0)
+fit!(machine(self_tuning_forest, X, y), verbosity=0);
 ```
 
 For more options for a grid search, see [`Grid`](@ref) below.
@@ -154,20 +300,20 @@
 distribution by default, and all others using a (truncated) normal
 distribution.
 
-```@repl goof
-self_tuning_forest_model = TunedModel(model=forest_model,
+```@example goof
+self_tuning_forest = TunedModel(model=forest,
                                       tuning=RandomSearch(),
                                       resampling=CV(nfolds=6),
                                       range=[r1, r2],
                                       measure=rms,
                                       n=25);
-self_tuning_forest = machine(self_tuning_forest_model, X, y);
-fit!(self_tuning_forest, verbosity=0)
+mach = machine(self_tuning_forest, X, y);
+fit!(mach, verbosity=0)
 ```
 
 ```julia
 using Plots
-plot(self_tuning_forest)
+plot(mach)
 ```
 
 ![](img/random_search_tuning_plot.png)
@@ -177,120 +323,6 @@
 [`RandomSearch`](@ref) doc-string below for details.
 
 
-<<<<<<< HEAD
-## Tuning a single hyperparameter using a grid search (Classification)
-
-```@repl goof
-using MLJ, DataFrames
-X,y = @load_iris;
-X = DataFrame(MLJ.table(X));
-knn = @load KNNClassifier;
-```
-
-Let's tune `K` in the model above, using a grid-search. To do so we will use the simplest `range` object, a
-one-dimensional range object constructed using the `range` method:
-
-```@repl goof
-K_range = range(knn, :K, lower=5, upper=20);
-self_tuning_knn = TunedModel(model=knn,
-                             resampling = CV(nfolds=4),
-                             tuning = Grid(resolution=5),
-                             range = K_range,
-                             measure=misclassification_rate,
-                             operation=predict_mode,
-                             check_measure=false);
-                             
-self_tuning_knn_machine = machine(self_tuning_knn, X, y)
-```
-
-We can create a train/test partition to evaluate fit the crossvalidation procedure  and then evaluate the best model found during crossvalidation.
-
-```@repl goof
-using Random
-Random.seed!(123)
-train_ind, test_ind = partition(1:length(y), 0.7, shuffle=true)
-fit!(self_tuning_knn_machine, rows=train_ind, verbosity=0)
-```
-The best average results achieved by the best model using crossvaludation can be found in `.best_history_entry`
-
-```@repl goof
-report(self_tuning_knn).best_history_entry
-```
-
-The test results of the best model fitted during crossvaludation are
-```@repl goof
-yhat_test = predict_mode(self_tuning_knn_machine, rows=test_ind);
-misclassification_rate(yhat_test, y[test_ind])
-```
-Note that 0.0381`
-
-### TunnedModel with custom loss/score function
-
-Users might want to select models according to a different loss or score function during Cross Validation.
-This can be achieved using the `measure` attribute in the `TunedModel`.
-
-Let us assume we have a custom function `custom_accuracy` defined as follows:
-
-```@repl goof
-custom_accuracy(y,yhat) = mean(y .== yhat)
-```
-
-First we need to tell MLJ if the function is a loss or a score.
-If the function is a score, the higher the better. If the function is a loss, the lower the better.
-In this case we want our function to be treated as a score, therefore we need to set
-
-```@repl goof
-MLJ.orientation(custom_accuracy) = :score
-```
-
-Note that our `custom_accuracy` is meant to work given a pair of vectors of the same type. 
-Since the `KNNClassifier` outputs vectors contain `UnivariateFinite` elements we need to convert them to classes in order to 
-use our `custom_accuracy`. This is done with `predict_mode` and we can pass this function as `operation` in a `TunedModel`.
-
-
-```@repl goof
-
-m_knn = machine(knn, X, y)
-self_tuning_knn = TunedModel(model=knn,
-                             resampling = CV(nfolds=4),
-                             tuning = Grid(resolution=5),
-                             range = K_range,
-                             measure = custom_accuracy,
-                             operation = predict_mode);
-
-m_self_tuning_knn = machine(self_tuning_knn, X, y)
-fit!(m_self_tuning_knn, rows=train_ind, verbosity=0)
-```
-
-Now we can inspect that the measure of the tunned model was `custom_accuracy` and the model selected as best
-was the one with highest accuracy.
-
-```@repl goof
-report(m_self_tuning_knn).best_history_entry
-```
-
-The objective of this section is to showcase how to use a `TunedModel` with a user provied `measure`. Nevertheless, the previous work done with our `custom_accuracy` function could be done directly using the `accuracy` provided by MLJ. MLJ already knows this is a score function. Therefore there is no need to set `MLJ.orientation(accuracy) = :score` we could do the same process as follows:
-
-```@repl goof
-m_knn = machine(knn, X, y)
-
-self_tuning_knn = TunedModel(model=knn,
-                             resampling = CV(nfolds=4),
-                             tuning = Grid(resolution=5),
-                             range = K_range,
-                             measure = accuracy,
-                             operation=predict_mode);
-
-m_self_tuning_knn = machine(self_tuning_knn, X, y)
-fit!(m_self_tuning_knn, rows=train_ind, verbosity=0)
-```
-
-
-
-
-
-
-=======
 ## Tuning using Latin hypercube sampling
 
 One can also tune the hyperparameters using the `LatinHypercube`
@@ -302,7 +334,7 @@
 We'll work with the data `X`, `y` and ranges `r1` and `r2` defined
 above and instatiate a Latin hypercube resampling strategy:
 
-```@repl goof
+```@example goof
 latin = LatinHypercube(gens=2, popsize=120)
 ```
 
@@ -315,24 +347,22 @@
 corresponding `TunedModel` instance, which specifies the total number
 of models to be evaluated, independent of the tuning strategy.
 
-```@repl goof
-self_tuning_forest_model = TunedModel(model=forest_model,
+```@example goof
+self_tuning_forest = TunedModel(model=forest,
                                       tuning=latin,
                                       resampling=CV(nfolds=6),
                                       range=[r1, r2],
                                       measure=rms,
                                       n=25);
-self_tuning_forest = machine(self_tuning_forest_model, X, y);
-fit!(self_tuning_forest, verbosity=0)
+mach = machine(self_tuning_forest, X, y);
+fit!(mach, verbosity=0)
 ```
 
 ```julia
 using Plots
-plot(self_tuning_forest)
+plot(mach)
 ```
 ![](img/latin_hypercube_tuning_plot.png)
->>>>>>> f9578fd3
-
 
 ## API
 
