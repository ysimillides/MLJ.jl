--- conflicted
+++ resolved
@@ -847,11 +847,8 @@
 categorical features (instead of applying the higher-dimensional one-hot
 encoding representations).
 
-<<<<<<< HEAD
 ## Models that learn a probability distribution
-=======
-### Models that learn a probability distribution
->>>>>>> 94146306
+
 
 !!! warning "Experimental"
 
@@ -875,12 +872,6 @@
 controlled by a hyper-parameter `alpha`:
 
 ```julia
-
-<<<<<<< HEAD
-=======
-# Implementation:
-
->>>>>>> 94146306
 import Distributions
 
 mutable struct UnivariateFiniteFitter <: MLJModelInterface.Probabilistic
@@ -919,18 +910,12 @@
     AbstractVector{Nothing}
 MLJModelInterface.target_scitype(::Type{<:UnivariateFiniteFitter}) =
     AbstractVector{<:Finite}
-<<<<<<< HEAD
 ```
 
 And a demonstration (zero smoothing):
 
 
 ```julia
-=======
-
-# Demonstration:
-
->>>>>>> 94146306
 using MLJBase
 y = coerce(collect("aabbccaa"), Multiclass)
 X = fill(nothing, length(y))
@@ -939,13 +924,8 @@
 
 ytest = y[1:3]
 yhat = predict(mach, fill(nothing, 3))
-<<<<<<< HEAD
 julia> @assert cross_entropy(yhat, ytest) ≈ [-log(1/2), -log(1/2), -log(1/4)]
 true
-=======
-@assert cross_entropy(yhat, ytest) ≈ [-log(1/2), -log(1/2), -log(1/4)]
-
->>>>>>> 94146306
 ```
 
 ## Unsupervised models
@@ -982,8 +962,6 @@
   input features into a space of lower-dimension. See [Transformers
   that also predict](@ref) for an example.
 
-<<<<<<< HEAD
-
 
 ## Convenience methods
 
@@ -991,8 +969,6 @@
 MLJBase.table
 MLJBase.matrix
 ```
-=======
->>>>>>> 94146306
 
 ```@docs
 MLJModelInterface.int
