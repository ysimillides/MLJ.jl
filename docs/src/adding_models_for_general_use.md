--- conflicted
+++ resolved
@@ -271,13 +271,9 @@
 It is not necessary for `fit` to provide dimension checks or to call
 `clean!` on the model; MLJ will carry out such checks.
 
-<<<<<<< HEAD
-The method `fit` should never alter hyperparameter values, fields with
-type `<:AbstractRNG` begin the sole exception. If the package is able
-=======
 The method `fit` should never alter hyperparameter values, the sole
 exception being fields of type `<:AbstractRNG`. If the package is able
->>>>>>> 657cae18
+
 to suggest better hyperparameters, as a byproduct of training, return
 these in the report field.
 
