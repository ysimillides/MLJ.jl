```@raw html
<span style="color:darkslateblue;font-size:2.25em;font-style:italic;">
A Machine Learning Framework for Julia
</span>
<br>
<br>
<div style="font-size:1.25em;font-weight:bold;">
  <a href="#Installation-1">Installation</a>    &nbsp;|&nbsp;
  <a href="mlj_cheatsheet">Cheatsheet</a>       &nbsp;|&nbsp;
  <a href="common_mlj_workflows">Workflows</a>  &nbsp;|&nbsp;
  <a href="https://alan-turing-institute.github.io/DataScienceTutorials.jl/">Tutorials</a>       &nbsp;|&nbsp;
  <a href="https://github.com/alan-turing-institute/MLJ.jl/">Repository</a>       &nbsp;|&nbsp;
  <a href="https://mybinder.org/v2/gh/alan-turing-institute/MLJ.jl/master?filepath=binder%2FMLJ_demo.ipynb">Binder</a>
</div>
```

# Introduction

MLJ (Machine Learning in Julia) is a toolbox written in Julia
providing a common interface and meta-algorithms for selecting,
tuning, evaluating, composing and comparing over 140 machine learning
models written in Julia and other languages. In particular MLJ wraps a
large number of [scikit-learn](https://scikit-learn.org/stable/)
models.

MLJ is released under the MIT licensed and sponsored by the [Alan
Turing Institute](https://www.turing.ac.uk/).


<<<<<<< HEAD
## Lightning tour

Load a selection of features and labels from Ames House Price dataset:
=======
## Sneak preview
>>>>>>> 94146306

```julia
using MLJ

<<<<<<< HEAD
X, y = @load_reduced_ames;
```

Load and instantiate a gradient tree-boosting model:

```julia
booster = @load EvoTreeRegressor
booster.max_depth = 2
booster.nrounds=50
```

Combine with categorical feature encoding:

```julia
pipe = @pipeline ContinuousEncoder booster
```

Define a hyper-parameter range for optimization:

```julia
=======
using Random
Random.seed!(123)

# load selection of features and labels from Ames House Price dataset:
X, y = @load_reduced_ames;

# load and instantiate a gradient tree-boosting model:
booster = @load EvoTreeRegressor
booster.max_depth = 2
booster.nrounds=50

# combine with categorical feature encoding:
pipe = @pipeline ContinuousEncoder booster

# define a hyper-parameter range for optimization:
>>>>>>> 94146306
max_depth_range = range(pipe,
                        :(evo_tree_regressor.max_depth),
                        lower = 1,
                        upper = 10)
<<<<<<< HEAD
```

Wrap the pipeline model in an optimization strategy:

```julia
=======

# wrap the pipeline model in an optimization strategy:
>>>>>>> 94146306
self_tuning_pipe = TunedModel(model=pipe,
                              tuning=RandomSearch(),
                              ranges = max_depth_range,
                              resampling=CV(nfolds=3, rng=456),
                              measure=l1,
                              acceleration=CPUThreads(),
                              n=50)
<<<<<<< HEAD
```

Evaluate the "self-tuning" pipeline model's performance (implies nested resampling):

```julia
=======
p
# evaluate the "self-tuning" pipeline model's performance (implies nested resampling):
>>>>>>> 94146306
julia> evaluate(self_tuning_pipe, X, y,
                measures=[l1, l2],
                resampling=CV(nfolds=6, rng=123),
                acceleration=CPUProcesses(), verbosity=2)
┌───────────┬───────────────┬────────────────────────────────────────────────────────┐
│ _.measure │ _.measurement │ _.per_fold                                             │
├───────────┼───────────────┼────────────────────────────────────────────────────────┤
│ l1        │ 16700.0       │ [16100.0, 16400.0, 14500.0, 17000.0, 16400.0, 19500.0] │
│ l2        │ 6.43e8        │ [5.88e8, 6.81e8, 4.35e8, 6.35e8, 5.98e8, 9.18e8]       │
└───────────┴───────────────┴────────────────────────────────────────────────────────┘
_.per_observation = [[[29100.0, 9990.0, ..., 103.0], [12100.0, 1330.0, ..., 13200.0], [6490.0, 22000.0, ..., 13800.0], [9090.0, 9530.0, ..., 13900.0], [50800.0, 22700.0, ..., 1550.0], [32800.0, 4940.0, ..., 1110.0]], [[8.45e8, 9.98e7, ..., 10500.0], [1.46e8, 1.77e6, ..., 1.73e8], [4.22e7, 4.86e8, ..., 1.9e8], [8.26e7, 9.09e7, ..., 1.93e8], [2.58e9, 5.13e8, ..., 2.42e6], [1.07e9, 2.44e7, ..., 1.24e6]]]
_.fitted_params_per_fold = [ … ]
_.report_per_fold = [ … ]

```

Try out MLJ yourself in the following
[notebook](https://mybinder.org/v2/gh/alan-turing-institute/MLJ.jl/master?filepath=binder%2FMLJ_demo.ipynb)
on Binder. No installation required.


## Key goals

* Offer a consistent way to use, compose and tune machine learning
  models in Julia,

* Promote the improvement of the Julia ML/Stats ecosystem by making it
  easier to use models from a wide range of packages,

* Unlock performance gains by exploiting Julia's support for
  parallelism, automatic differentiation, GPU, optimisation etc.


## Key features

* Data agnostic, train models on any data supported by the
  [Tables.jl](https://github.com/JuliaData/Tables.jl) interface,

* Extensive, state-of-the art, support for model composition
  (*pipelines* and *learning networks*) (see more
  [below](#model-composability)),

* Convenient syntax to tune and evaluate (composite) models.

* Consistent interface to handle probabilistic predictions.

* Extensible [tuning
  interface](https://github.com/alan-turing-institute/MLJTuning.jl),
  to support growing number of optimization strategies, and designed
  to play well with model composition.


## Model composability

The generic model composition API's provided by other toolboxes we
have surveyed share one or more of the following shortcomings, which
do not exist in MLJ:

- Composite models do not inherit all the behavior of ordinary
  models.

- Composition is limited to linear (non-branching) pipelines.

- Supervised components in a linear pipeline can only occur at the
  end of the pipeline.

- Only static (unlearned) target transformations/inverse
  transformations are supported.

- Hyper-parameters in homogeneous model ensembles cannot be coupled.

- Model stacking, with out-of-sample predictions for base learners,
  cannot be implemented (using the generic API alone).

- Hyper-parameters and/or learned parameters of component models are
  not easily inspected or manipulated (by tuning algorithms, for
  example)
  
- Composite models cannot implement multiple opertations, for example,
  both a `predict` and `transform` method (as in clustering models) or
  both a `transform` and `inverse_transform` method.
  
Some of these features are demonstrated in [this
notebook](https://github.com/ablaom/MachineLearningInJulia2020/blob/master/wow.ipynb)

For more information see the [MLJ design
paper](https://github.com/alan-turing-institute/MLJ.jl/blob/master/paper/paper.md)


## Reporting problems

Users are encouraged to provide feedback on their experience using MLJ
and to report issues. You can do so
[here](https://github.com/alan-turing-institute/MLJ.jl/issues) or on
the `#mlj` Julia slack channel.

For known issues that are not strictly MLJ bugs, see
[here](https://github.com/alan-turing-institute/MLJ.jl#known-issues)


## Installation

Initially it is recommended that MLJ and associated packages be
installed in a new
[environment](https://julialang.github.io/Pkg.jl/v1/environments/) to
avoid package conflicts. You can do this with

```julia
julia> using Pkg; Pkg.activate("My_MLJ_env", shared=true)
```

Installing MLJ is also done with the package manager:

```julia
julia> Pkg.add("MLJ")
```

It is important to note that MLJ is essentially a big wrapper
providing a unified access to _model providing packages_ and so you
will also need to make sure these packages are available in your
environment.  For instance, if you want to use a **Decision Tree
Classifier**, you need to have
[DecisionTree.jl](https://github.com/bensadeghi/DecisionTree.jl)
installed:

```julia
julia> Pkg.add("DecisionTree");
julia> using MLJ;
julia> @load DecisionTreeClassifier
```

For a list of models and their packages run

```julia
using MLJ
models()
```
or refer to [this table](https://github.com/alan-turing-institute/MLJ.jl#list-of-wrapped-models).

It is recommended that you start with models marked as coming from mature
packages such as DecisionTree.jl, ScikitLearn.jl or XGBoost.jl.

MLJ is supported by a number of satelite packages (MLJTuning,
MLJModelInterface, etc) which the general user is *not* required to
install directly. Developers can learn more about these
[here](https://github.com/alan-turing-institute/MLJ.jl/blob/master/ORGANIZATION.md)


## Learning Julia

If you have experience in programming in another language but are new
to Julia, then we highly recommend Aaron Christinson's tutorial
[Dispatching Design
Patterns](https://github.com/ninjaaron/dispatching-design-patterns)
which is nicely compressed in his [half-hour
video presentation](https://live.juliacon.org/talk/JYNERU).

However, one doesn't need to be able to program in Julia to start
using MLJ.

## Learning to use MLJ

The present document, although littered with examples, is primarily
intended as a complete reference. For a lightning introduction to MLJ
read the [Getting Started](@ref) section of this manual. For more
leisurely and extensive tutorials, we highly recommend the [MLJ
Tutorials](https://alan-turing-institute.github.io/DataScienceTutorials.jl/)
website.  Each tutorial can be downloaded as a notebook or Julia
script to facilitate experimentation. Finally, you may like to
checkout the [JuliaCon2020
Workshop](https://github.com/ablaom/MachineLearningInJulia2020) on MLJ
(recorded
[here](https://www.youtube.com/watch?time_continue=27&v=qSWbCn170HU&feature=emb_title)).

You can try also MLJ out in the following
[notebook](https://mybinder.org/v2/gh/alan-turing-institute/MLJ.jl/master?filepath=binder%2FMLJ_demo.ipynb)
on Binder, without installing Julia or MLJ.

Users are also welcome to join the `#mlj` Julia slack channel to ask
questions and make suggestions.


## Citing MLJ

When presenting work that uses MLJ, please cite the [MLJ design
paper](https://arxiv.org/abs/2007.12285). Here is the relevant bibtex entry:

```bitex
@misc{blaom2020mlj,
    title={MLJ: A Julia package for composable machine learning},
    author={Anthony D. Blaom and Franz Kiraly and Thibaut Lienart and Yiannis Simillides and Diego Arenas and Sebastian J. Vollmer},
    year={2020},
    eprint={2007.12285},
    archivePrefix={arXiv},
    primaryClass={cs.LG}
}
```<|MERGE_RESOLUTION|>--- conflicted
+++ resolved
@@ -27,18 +27,12 @@
 Turing Institute](https://www.turing.ac.uk/).
 
 
-<<<<<<< HEAD
 ## Lightning tour
 
 Load a selection of features and labels from Ames House Price dataset:
-=======
-## Sneak preview
->>>>>>> 94146306
 
 ```julia
 using MLJ
-
-<<<<<<< HEAD
 X, y = @load_reduced_ames;
 ```
 
@@ -59,37 +53,15 @@
 Define a hyper-parameter range for optimization:
 
 ```julia
-=======
-using Random
-Random.seed!(123)
-
-# load selection of features and labels from Ames House Price dataset:
-X, y = @load_reduced_ames;
-
-# load and instantiate a gradient tree-boosting model:
-booster = @load EvoTreeRegressor
-booster.max_depth = 2
-booster.nrounds=50
-
-# combine with categorical feature encoding:
-pipe = @pipeline ContinuousEncoder booster
-
-# define a hyper-parameter range for optimization:
->>>>>>> 94146306
 max_depth_range = range(pipe,
                         :(evo_tree_regressor.max_depth),
                         lower = 1,
                         upper = 10)
-<<<<<<< HEAD
 ```
 
 Wrap the pipeline model in an optimization strategy:
 
 ```julia
-=======
-
-# wrap the pipeline model in an optimization strategy:
->>>>>>> 94146306
 self_tuning_pipe = TunedModel(model=pipe,
                               tuning=RandomSearch(),
                               ranges = max_depth_range,
@@ -97,16 +69,11 @@
                               measure=l1,
                               acceleration=CPUThreads(),
                               n=50)
-<<<<<<< HEAD
 ```
 
 Evaluate the "self-tuning" pipeline model's performance (implies nested resampling):
 
 ```julia
-=======
-p
-# evaluate the "self-tuning" pipeline model's performance (implies nested resampling):
->>>>>>> 94146306
 julia> evaluate(self_tuning_pipe, X, y,
                 measures=[l1, l2],
                 resampling=CV(nfolds=6, rng=123),
