module TestGaussianProcesses

using MLJ
using Test
using Random:seed!, shuffle!

seed!(113355)

task = load_crabs()

X, y = X_and_y(task)
X_array = convert(Matrix{Float64}, X)

import GaussianProcesses
import CategoricalArrays

baregp = GPClassifier(target_type=String)

# split the rows:
<<<<<<< HEAD
allrows = eachindex(y)
train, test = partition(allrows, 0.7, shuffle=true)
@test sort(vcat(train, test)) == allrows
=======
allrows = shuffle!(collect(eachindex(y)))
train, test = partition(allrows, 0.7)
@test vcat(train, test) == allrows
>>>>>>> cda19857

fitresult, cache, report = MLJ.fit(baregp, 1, X_array[train,:], y[train])

yhat = predict(baregp, fitresult, X_array[test, :])

@test sum(yhat .== y[test]) / length(y[test]) >= 0.7 # around 0.7

gp = machine(baregp, X, y)
fit!(gp)
yhat2 = predict(gp, X[test,:])

@test sum(yhat2 .== y[test]) / length(y[test]) >= 0.7

end # module
true<|MERGE_RESOLUTION|>--- conflicted
+++ resolved
@@ -17,15 +17,9 @@
 baregp = GPClassifier(target_type=String)
 
 # split the rows:
-<<<<<<< HEAD
 allrows = eachindex(y)
 train, test = partition(allrows, 0.7, shuffle=true)
 @test sort(vcat(train, test)) == allrows
-=======
-allrows = shuffle!(collect(eachindex(y)))
-train, test = partition(allrows, 0.7)
-@test vcat(train, test) == allrows
->>>>>>> cda19857
 
 fitresult, cache, report = MLJ.fit(baregp, 1, X_array[train,:], y[train])
 
