--- conflicted
+++ resolved
@@ -24,13 +24,8 @@
 CategoricalArrays = "^0.8,^0.9"
 ComputationalResources = "^0.3"
 Distributions = "^0.21,^0.22,^0.23, 0.24"
-<<<<<<< HEAD
 MLJBase = "^0.17"
 MLJModels = "^0.14"
-=======
-MLJBase = "^0.16"
-MLJModels = "^0.13"
->>>>>>> 36d974ec
 MLJScientificTypes = "^0.4.1"
 MLJTuning = "^0.6"
 ProgressMeter = "^1.1"
