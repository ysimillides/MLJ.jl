--- conflicted
+++ resolved
@@ -131,7 +131,6 @@
 
 function __init__()
     @load_interface DecisionTree "7806a523-6efd-50cb-b5f6-3fa6f1930dbb" lazy=true
-<<<<<<< HEAD
     @load_interface Clustering "aaaa29a8-35af-508c-8bc3-b662a17a0fe5" lazy=true
     @load_interface GLM "38e38edf-8417-5370-95a0-9cbb8c7f171a" lazy=true
 #    @load_interface  MultivariateStats "6f286f6a-111f-5878-ab1e-185364afe411" lazy=true
@@ -139,12 +138,5 @@
 
 @load_interface GaussianProcesses "891a1506-143c-57d2-908e-e1f8e92e6de9" lazy=false
 
-#@load_interface XGBoost "009559a3-9522-5dbb-924b-0b6ed2b22bb9" lazy=false
-=======
-    @load_interface  MultivariateStats "6f286f6a-111f-5878-ab1e-185364afe411" lazy=true
-    @load_interface XGBoost "009559a3-9522-5dbb-924b-0b6ed2b22bb9" lazy=true
-end
-
->>>>>>> a04b66b7
 
 end # module