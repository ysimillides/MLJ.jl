--- conflicted
+++ resolved
@@ -46,13 +46,9 @@
     @constant, @more, HANDLE_GIVEN_ID, UnivariateFinite,
     classes,
     partition, unpack,
-<<<<<<< HEAD
     mav, mae, rms, rmsl, rmslp1, rmsp, l1, l2,
     misclassification_rate, cross_entropy, BrierScore,
-    default_measure,
-=======
     default_measure, measures,
->>>>>>> 75e5a252
     @load_boston, @load_ames, @load_iris, @load_reduced_ames,
     @load_crabs
 
